# Initialization
AC_INIT([NuCommander], [0.1], [alex.gutev@gmail.com])
AC_CONFIG_SRCDIR([src/main.cpp])
AC_CONFIG_MACRO_DIRS([m4])
AM_INIT_AUTOMAKE([-Wall foreign subdir-objects])
AM_SILENT_RULES([yes])

LT_INIT


## Required Tools

# Compilers

AC_PROG_CC
AC_PROG_CXX
AX_CXX_COMPILE_STDCXX_11

<<<<<<< HEAD
# pkg-config
=======
AC_PROG_SED
>>>>>>> dedef2c9

PKG_PROG_PKG_CONFIG

# gettext

AM_GNU_GETTEXT([external])
AM_GNU_GETTEXT_VERSION([0.18.1])

# glib-compile-resources

AC_CHECK_PROG(GLIB_COMPILE_RESOURCES, glib-compile-resources, yes)
if test x"$GLIB_COMPILE_RESOURCES" != x"yes" ; then
   AC_MSG_ERROR([glib-compile-resources not found.])
fi

GLIB_GSETTINGS


# Libraries

PKG_CHECK_MODULES([GLIBMM], [gtkmm-3.0 >= 3.8.0])
PKG_CHECK_MODULES([LIBARCHIVE], [libarchive])
PKG_CHECK_MODULES([LIBLUA], [lua-5.2])
AX_BOOST_BASE

# Check for header files

AC_CHECK_HEADERS([stdlib.h dlfcn.h])
AC_SEARCH_LIBS([dlopen], [dl])


# OS X App bundle

AC_ARG_ENABLE([app-bundle], AS_HELP_STRING([--enable-app-bundle], [Enable App Bundle Creation]))

AS_IF([test "x$enable_app_bundle" == "xyes"],
      [AC_CHECK_PROG(has_gtk_mac_bundler, gtk-mac-bundler, yes)
       AS_IF([test "x$has_gtk_mac_bundler" != "xyes"],
             [AC_MSG_ERROR([App bundle requested however gtk-mac-bundler was not found.])])
       AC_CONFIG_FILES([bundle/nucommander.bundle])])

AC_ARG_VAR(BUNDLE_INSTALL_DIR, [Path to the directory where the App bundle is to be installed])
AC_SUBST([GTKMM_PREFIX], [$(${PKG_CONFIG} --variable=prefix gtkmm-3.0)])


# Output

AC_CONFIG_FILES([Makefile src/Makefile src/plugins/archgeneric/Makefile po/Makefile.in])
AC_OUTPUT<|MERGE_RESOLUTION|>--- conflicted
+++ resolved
@@ -16,13 +16,13 @@
 AC_PROG_CXX
 AX_CXX_COMPILE_STDCXX_11
 
-<<<<<<< HEAD
 # pkg-config
-=======
-AC_PROG_SED
->>>>>>> dedef2c9
 
 PKG_PROG_PKG_CONFIG
+
+# Misc Tools
+
+AC_PROG_SED
 
 # gettext
 
